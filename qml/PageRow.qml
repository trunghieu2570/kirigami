/****************************************************************************
**
** Copyright (C) 2012 Marco Martin  <mart@kde.org>
**
** Copyright (C) 2011 Nokia Corporation and/or its subsidiary(-ies).
** All rights reserved.
** Contact: Nokia Corporation (qt-info@nokia.com)
**
** This file is part of the Qt Components project.
**
** $QT_BEGIN_LICENSE:BSD$
** You may use this file under the terms of the BSD license as follows:
**
** "Redistribution and use in source and binary forms, with or without
** modification, are permitted provided that the following conditions are
** met:
**   * Redistributions of source code must retain the above copyright
**     notice, this list of conditions and the following disclaimer.
**   * Redistributions in binary form must reproduce the above copyright
**     notice, this list of conditions and the following disclaimer in
**     the documentation and/or other materials provided with the
**     distribution.
**   * Neither the name of Nokia Corporation and its Subsidiary(-ies) nor
**     the names of its contributors may be used to endorse or promote
**     products derived from this software without specific prior written
**     permission.
**
** THIS SOFTWARE IS PROVIDED BY THE COPYRIGHT HOLDERS AND CONTRIBUTORS
** "AS IS" AND ANY EXPRESS OR IMPLIED WARRANTIES, INCLUDING, BUT NOT
** LIMITED TO, THE IMPLIED WARRANTIES OF MERCHANTABILITY AND FITNESS FOR
** A PARTICULAR PURPOSE ARE DISCLAIMED. IN NO EVENT SHALL THE COPYRIGHT
** OWNER OR CONTRIBUTORS BE LIABLE FOR ANY DIRECT, INDIRECT, INCIDENTAL,
** SPECIAL, EXEMPLARY, OR CONSEQUENTIAL DAMAGES (INCLUDING, BUT NOT
** LIMITED TO, PROCUREMENT OF SUBSTITUTE GOODS OR SERVICES; LOSS OF USE,
** DATA, OR PROFITS; OR BUSINESS INTERRUPTION) HOWEVER CAUSED AND ON ANY
** THEORY OF LIABILITY, WHETHER IN CONTRACT, STRICT LIABILITY, OR TORT
** (INCLUDING NEGLIGENCE OR OTHERWISE) ARISING IN ANY WAY OUT OF THE USE
** OF THIS SOFTWARE, EVEN IF ADVISED OF THE POSSIBILITY OF SUCH DAMAGE."
** $QT_END_LICENSE$
**
****************************************************************************/

import QtQuick 2.0
import QtQuick.Controls 1.0
import QtQuick.Layouts 1.2
import org.kde.plasma.mobilecomponents 0.2

import "private/PageStack.js" as Engine

Item {
    id: actualRoot

    anchors.fill: parent

//BEGIN PROPERTIES
    /**
     * This property holds the number of items currently pushed onto the view
     */
    property int depth: Engine.getDepth()

    /**
     * The last Page in the Row
     */
    property Item lastItem: null

    /**
     * The currently visible Item
     */
    property Item currentItem: currentItem

    /**
     * the index of the currently visible Item
     */
    property int currentIndex: 0

    /**
     * The initial item when this PageRow is created
     */
    property variant initialPage

    /**
     * The default width for a column
     * default is wide enough for 30 characters.
     * Pages can override it with their Layout.fillWidth,
     * implicitWidth Layout.minimumWidth etc.
     */
    property int defaultColumnWidth: Math.round(parent.width/(Units.gridUnit*30)) > 0 ? parent.width/Math.round(parent.width/(Units.gridUnit*30)) : width

//END PROPERTIES

//BEGIN FUNCTIONS
    /**
     * Pushes a page on the stack.
     * The page can be defined as a component, item or string.
     * If an item is used then the page will get re-parented.
     * If a string is used then it is interpreted as a url that is used to load a page 
     * component.
     *
     * @param page The page can also be given as an array of pages.
     *     In this case all those pages will
     *     be pushed onto the stack. The items in the stack can be components, items or
     *     strings just like for single pages.
     *     Additionally an object can be used, which specifies a page and an optional
     *     properties property.
     *     This can be used to push multiple pages while still giving each of
     *     them properties.
     *     When an array is used the transition animation will only be to the last page.
     *
     * @param properties The properties argument is optional and allows defining a
     * map of properties to set on the page.
     * @return The new created page
     */
    function push(page, properties) {
        pop(currentItem, true);
        scrollAnimation.running = false;
        var item = Engine.push(page, properties, false, false)
        actualRoot.currentIndex = depth;
        internal.syncWithCurrentIndex();
        return item
    }

    /**
     * Pops a page off the stack.
     * @param page If page is specified then the stack is unwound to that page,
     * to unwind to the first page specify
     * page as null.
     * @return The page instance that was popped off the stack.
     */
    function pop(page) {
        actualRoot.currentIndex = depth;
        internal.syncWithCurrentIndex();
        return Engine.pop(page, false);
    }

    /**
     * Replaces a page on the stack.
     * @param page The page can also be given as an array of pages.
     *     In this case all those pages will
     *     be pushed onto the stack. The items in the stack can be components, items or
     *     strings just like for single pages.
     *     Additionally an object can be used, which specifies a page and an optional
     *     properties property.
     *     This can be used to push multiple pages while still giving each of
     *     them properties.
     *     When an array is used the transition animation will only be to the last page.
     * @param properties The properties argument is optional and allows defining a
     * map of properties to set on the page.
     * @see push() for details.
     */
    function replace(page, properties) {
        pop(currentItem, true);
        scrollAnimation.running = false;
        var item = Engine.push(page, properties, true, false);
        actualRoot.currentIndex = depth;
        internal.syncWithCurrentIndex();
        return item
    }

    /**
     * Clears the page stack.
     * Destroy (or reparent) all the pages contained.
     */
    function clear() {
        return Engine.clear();
    }

    /**
     * Iterates through all pages (top to bottom) and invokes the specified function.
     * If the specified function returns true the search stops and the find function
     * returns the page that the iteration stopped at. If the search doesn't result
     * in any page being found then null is returned.
     */
    function find(func) {
        return Engine.find(func);
    }

//END FUNCTIONS
    onCurrentIndexChanged: {
        internal.syncWithCurrentIndex();
    }

    property alias clip: scrollArea.clip

    SequentialAnimation {
        id: scrollAnimation
        property alias to: actualScrollAnimation.to
        NumberAnimation {
            id: actualScrollAnimation
            target: mainFlickable
            properties: "contentX"
            duration: internal.transitionDuration
            easing.type: Easing.InOutQuad
        }
        ScriptAction {
            script: {
                //At startup sometimes the contentX is NaN for an instant
                if (isNaN(mainFlickable.contentX)) {
                    return;
                }
<<<<<<< HEAD
                actualRoot.currentIndex = Math.min(Math.floor((mainFlickable.contentX + mainFlickable.width - 1)/defaultColumnWidth), actualRoot.depth-1);
                internal.syncWithCurrentIndex();
                actualRoot.currentItem = Engine.pageStack[actualRoot.currentIndex].page;
                if (!actualRoot.currentItem) {
                    actualRoot.currentItem = actualRoot.lastItem;
=======
                var lastIdx = Math.min(Engine.pageStack.length-1, Math.floor((mainFlickable.contentX + mainFlickable.width - 1)/columnWidth))
                actualRoot.lastVisiblePage = Engine.pageStack[lastIdx].page;

                if (!actualRoot.lastVisiblePage) {
                    actualRoot.lastVisiblePage = actualRoot.currentPage;
>>>>>>> 1eddfd07
                }
            }
        }
    }

    // Called when the page stack visibility changes.
    onVisibleChanged: {
        if (lastItem) {
            if (visible)
                lastItem.visible = lastItem.parent.visible = true;
        }
    }

    onInitialPageChanged: {
        if (!internal.completed) {
            return
        }

        if (initialPage) {
            if (depth == 0) {
                push(initialPage, null, true)
            } else if (depth == 1) {
                replace(initialPage, null, true)
            } else {
                console.log("Cannot update PageStack.initialPage")
            }
        }
    }

    onWidthChanged: {
        var firstLevel = Math.max(0, depth - mainFlickable.width/defaultColumnWidth + 1);
        mainFlickable.contentX = Math.max(0, Math.min(Math.max(0, defaultColumnWidth * (firstLevel - 1)), mainFlickable.contentWidth));
    }
    Component.onCompleted: {
        internal.completed = true
        if (initialPage && depth == 0) {
            push(initialPage, null, true);
        }
        actualRoot.currentItem = actualRoot.lastItem;
    }

    QtObject {
        id: internal

        // The number of ongoing transitions.
        property int ongoingTransitionCount: 0

        //FIXME: there should be a way to access to theh without storing it in an ugly way
        property bool completed: false

        // Duration of transition animation (in ms)
        property int transitionDuration: Units.longDuration

        function syncWithCurrentIndex() {
            if (currentIndex < 0 || currentIndex > depth || root.width < width) {
                return
            }

            var firstLevel = Math.max(0, currentIndex - mainFlickable.width/defaultColumnWidth + 1);
            scrollAnimation.to = Math.max(0, Math.min(Math.max(0, defaultColumnWidth * (firstLevel - 1)), mainFlickable.contentWidth));
            scrollAnimation.running = true;
        }
    }

    ScrollView {
        id: scrollArea
        anchors.fill: parent
        Flickable {
            id: mainFlickable
            anchors.fill: parent
            interactive: root.width > width
            boundsBehavior: Flickable.StopAtBounds
            contentWidth: root.width
            contentHeight: height
            Row {
                id: root
                spacing: -Units.gridUnit * 8
                width: Math.max((depth-1+children[children.length-1].takenColumns) * defaultColumnWidth, childrenRect.width - Units.gridUnit * 8)

                height: parent.height
                Behavior on width {
                    NumberAnimation {
                        duration: internal.transitionDuration
                        easing.type: Easing.InOutQuad
                    }
                }
            }
            onMovementEnded: {
                actualRoot.currentIndex = (Math.round(contentX/defaultColumnWidth)+1);
                internal.syncWithCurrentIndex();
            }
            onFlickEnded: {
                movementEnded();
            }
        }
    }

    // Component for page containers.
    Component {
        id: containerComponent

        Item {
            id: container
            implicitWidth: actualContainer.width + Units.gridUnit * 8
            width: implicitWidth
            height: parent ? parent.height : 0

            x: 0

            // The actual parent of page: page will anchor to that
            property Item pageParent: actualContainer

            property int pageDepth: 0
            Component.onCompleted: {
                pageDepth = Engine.getDepth() + 1
                container.z = -Engine.getDepth()
            }

            // The states correspond to the different possible positions of the container.
            state: "Hidden"

            // The page held by this container.
            property Item page: null

            // The owner of the page.
            property Item owner: null

            // The width of the longer stack dimension
            property int stackWidth: Math.max(actualRoot.width, actualRoot.height)


            // Flag that indicates the container should be cleaned up after the transition has ended.
            property bool cleanupAfterTransition: false

            // Flag that indicates if page transition animation is running
            property bool transitionAnimationRunning: false

            // State to be set after previous state change animation has finished
            property string pendingState: "none"

            //how many columns take the page?
            property alias takenColumns: actualContainer.takenColumns

            // Ensures that transition finish actions are executed
            // in case the object is destroyed before reaching the
            // end state of an ongoing transition
            Component.onDestruction: {
                if (transitionAnimationRunning)
                    transitionEnded();
            }

            Item {
                id: actualContainer

                anchors {
                    top: parent.top
                    bottom: parent.bottom
                    right: parent.right
                    rightMargin: Units.gridUnit * 8
                }

                property int takenColumns: {
                    if (container.page && container.page.Layout && container.page.Layout.fillWidth) {
                        return Math.max(1, Math.round(actualRoot.width/defaultColumnWidth)-(container.x > 0 ? 1: 0));
                    } else {
                        return Math.max(1, Math.round(container.page ? container.page.implicitWidth/defaultColumnWidth : 1));
                    }
                }

                width: (container.pageDepth >= actualRoot.depth ? Math.min(actualRoot.width, takenColumns*defaultColumnWidth) : defaultColumnWidth)
            }

            Rectangle {
                anchors {
                    top: parent.top
                    bottom: parent.bottom
                    right: actualContainer.right
                }
                width: 1
                color: Theme.textColor
                opacity: 0.3
                visible: container.pageDepth < actualRoot.depth
            }

            // Sets pending state as current if state change is delayed
            onTransitionAnimationRunningChanged: {
                if (!transitionAnimationRunning && pendingState != "none") {
                    state = pendingState;
                    pendingState = "none";
                }
            }

            // Handles state change depening on transition animation status
            function setState(newState)
            {
                if (transitionAnimationRunning)
                    pendingState = newState;
                else
                    state = newState;
            }

            // Performs a push enter transition.
            function pushEnter(immediate, orientationChanges)
            {
                if (!immediate) {
                    setState("Right");
                }
                setState("");
                page.visible = true;
            }

            // Performs a push exit transition.
            function pushExit(replace, immediate, orientationChanges)
            {
                if (replace) {
                    setState(immediate ? "Hidden" : "Left");
                }

                if (replace) {
                    if (immediate)
                        cleanup();
                    else
                        cleanupAfterTransition = true;
                }
            }

            // Performs a pop enter transition.
            function popEnter(immediate, orientationChanges)
            {
                setState("");
                page.visible = true;
            }

            // Performs a pop exit transition.
            function popExit(immediate, orientationChanges)
            {
                setState(immediate ? "Hidden" : "Left");

                if (immediate)
                    cleanup();
                else
                    cleanupAfterTransition = true;
            }

            // Called when a transition has started.
            function transitionStarted()
            {
                container.clip = true
                transitionAnimationRunning = true;
                internal.ongoingTransitionCount++;
            }

            // Called when a transition has ended.
            function transitionEnded()
            {
                container.clip = false
                if (state != "")
                    state = "Hidden";

                internal.ongoingTransitionCount--;
                transitionAnimationRunning = false;

                if (cleanupAfterTransition) {
                    cleanup();
                }
            }

            states: [
                // Explicit properties for default state.
                State {
                    name: ""
                    PropertyChanges { target: container; visible: true; opacity: 1 }
                    PropertyChanges { target: container; width: container.implicitWidth}
                },
                // Start state for pop entry, end state for push exit.
                State {
                    name: "Left"
                    PropertyChanges { target: container; opacity: 0 }
                    PropertyChanges { target: container; width: Units.gridUnit * 8}
                },
                // Start state for push entry, end state for pop exit.
                State {
                    name: "Right"
                    PropertyChanges { target: container; opacity: 0 }
                    PropertyChanges { target: container; width: Units.gridUnit * 8}
                },
                // Inactive state.
                State {
                    name: "Hidden"
                    PropertyChanges { target: container; visible: false }
                    PropertyChanges { target: container; width: container.implicitWidth}
                }
            ]

            transitions: [
                // Push exit transition
                Transition {
                    from: ""; to: "Left"
                    SequentialAnimation {
                        ScriptAction { script: transitionStarted() }
                        ParallelAnimation {
                            PropertyAnimation { properties: "width"; easing.type: Easing.InQuad; duration: internal.transitionDuration }
                            PropertyAnimation { properties: "opacity"; easing.type: Easing.InQuad; duration: internal.transitionDuration }
                        }
                        ScriptAction { script: transitionEnded() }
                    }
                },
                // Pop entry transition
                Transition {
                    from: "Left"; to: ""
                    SequentialAnimation {
                        ScriptAction { script: transitionStarted() }
                        ParallelAnimation {
                            PropertyAnimation { properties: "width"; easing.type: Easing.OutQuad; duration: internal.transitionDuration }
                            PropertyAnimation { properties: "opacity"; easing.type: Easing.InQuad; duration: internal.transitionDuration }
                        }
                        ScriptAction { script: transitionEnded() }
                    }
                },
                // Pop exit transition
                Transition {
                    from: ""; to: "Right"
                    SequentialAnimation {
                        ScriptAction { script: transitionStarted() }
                        ParallelAnimation {
                            PropertyAnimation { properties: "width"; easing.type: Easing.InQuad; duration: internal.transitionDuration }
                            PropertyAnimation { properties: "opacity"; easing.type: Easing.InQuad; duration: internal.transitionDuration }
                        }
                        // Workaround for transition animation bug causing ghost view with page pop transition animation
                        // TODO: Root cause still unknown
                        PropertyAnimation {}
                        ScriptAction { script: transitionEnded() }
                    }
                },
                // Push entry transition
                Transition {
                    from: "Right"; to: ""
                    SequentialAnimation {
                        ScriptAction { script: transitionStarted() }
                        ParallelAnimation {
                            PropertyAnimation { properties: "width"; easing.type: Easing.OutQuad; duration: internal.transitionDuration }
                            PropertyAnimation { properties: "opacity"; easing.type: Easing.InQuad; duration: internal.transitionDuration }
                        }
                        ScriptAction { script: transitionEnded() }
                    }
                }
            ]

            // Cleans up the container and then destroys it.
            function cleanup()
            {
                if (page != null) {
                    if (owner != container) {
                        // container is not the owner of the page - re-parent back to original owner
                        page.visible = false;
                        page.anchors.fill = undefined
                        page.parent = owner;
                    }
                }
                container.parent = null;
                container.visible = false;
                destroy();
            }
        }
    }
}<|MERGE_RESOLUTION|>--- conflicted
+++ resolved
@@ -197,19 +197,12 @@
                 if (isNaN(mainFlickable.contentX)) {
                     return;
                 }
-<<<<<<< HEAD
+
                 actualRoot.currentIndex = Math.min(Math.floor((mainFlickable.contentX + mainFlickable.width - 1)/defaultColumnWidth), actualRoot.depth-1);
                 internal.syncWithCurrentIndex();
                 actualRoot.currentItem = Engine.pageStack[actualRoot.currentIndex].page;
                 if (!actualRoot.currentItem) {
                     actualRoot.currentItem = actualRoot.lastItem;
-=======
-                var lastIdx = Math.min(Engine.pageStack.length-1, Math.floor((mainFlickable.contentX + mainFlickable.width - 1)/columnWidth))
-                actualRoot.lastVisiblePage = Engine.pageStack[lastIdx].page;
-
-                if (!actualRoot.lastVisiblePage) {
-                    actualRoot.lastVisiblePage = actualRoot.currentPage;
->>>>>>> 1eddfd07
                 }
             }
         }
