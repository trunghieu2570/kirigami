<RCC>
<<<<<<< HEAD
    <qresource prefix="/org/kde/kirigami">
        <file alias="qmldir">src/qmldir</file>
        <file alias="AbstractApplicationHeader.qml">src/controls/AbstractApplicationHeader.qml</file>
        <file alias="AbstractApplicationItem.qml">src/controls/AbstractApplicationItem.qml</file>
=======
    <qresource prefix="/org/kde/kirigami/">
>>>>>>> 7d617162
        <file alias="AbstractApplicationWindow.qml">src/controls/AbstractApplicationWindow.qml</file>
        <file alias="AbstractItemViewHeader.qml">src/controls/AbstractItemViewHeader.qml</file>
        <file alias="AbstractListItem.qml">src/controls/AbstractListItem.qml</file>
        <file alias="Action.qml">src/controls/Action.qml</file>
        <file alias="ApplicationHeader.qml">src/controls/ApplicationHeader.qml</file>
        <file alias="ApplicationItem.qml">src/controls/ApplicationItem.qml</file>
        <file alias="ApplicationWindow.qml">src/controls/ApplicationWindow.qml</file>
        <file alias="BasicListItem.qml">src/controls/BasicListItem.qml</file>
        <file alias="ContextDrawer.qml">src/controls/ContextDrawer.qml</file>
        <file alias="FormLayout.qml">src/controls/FormLayout.qml</file>
        <file alias="GlobalDrawer.qml">src/controls/GlobalDrawer.qml</file>
        <file alias="Heading.qml">src/controls/Heading.qml</file>
        <file alias="Icon.qml">src/controls/Icon.qml</file>
        <file alias="ItemViewHeader.qml">src/controls/ItemViewHeader.qml</file>
        <file alias="Label.qml">src/controls/Label.qml</file>
        <file alias="OverlayDrawer.qml">src/controls/OverlayDrawer.qml</file>
        <file alias="OverlaySheet.qml">src/controls/OverlaySheet.qml</file>
        <file alias="Page.qml">src/controls/Page.qml</file>
        <file alias="PageRow.qml">src/controls/PageRow.qml</file>
        <file alias="ScrollablePage.qml">src/controls/ScrollablePage.qml</file>
        <file alias="Separator.qml">src/controls/Separator.qml</file>
        <file alias="SwipeListItem.qml">src/controls/SwipeListItem.qml</file>
        <file alias="ToolBarApplicationHeader.qml">src/controls/ToolBarApplicationHeader.qml</file>
<<<<<<< HEAD
        <file alias="Units.qml">src/controls/Units.qml</file>
        <file alias="plugins.qmltypes">src/controls/plugins.qmltypes</file>
=======
        <file alias="private/PrivateActionToolButton.qml">src/controls/private/PrivateActionToolButton.qml</file>
        <file alias="private/RefreshableScrollView.qml">src/controls/private/RefreshableScrollView.qml</file>
        <file alias="private/SwipeItemEventFilter.qml">src/controls/private/SwipeItemEventFilter.qml</file>
        <file alias="private/PageActionPropertyGroup.qml">src/controls/private/PageActionPropertyGroup.qml</file>
        <file alias="private/ActionIconGroup.qml">src/controls/private/ActionIconGroup.qml</file>
        <file alias="private/CornerShadow.qml">src/controls/private/CornerShadow.qml</file>
>>>>>>> 7d617162
        <file alias="private/ActionButton.qml">src/controls/private/ActionButton.qml</file>
        <file alias="private/ActionIconGroup.qml">src/controls/private/ActionIconGroup.qml</file>
        <file alias="private/CornerShadow.qml">src/controls/private/CornerShadow.qml</file>
        <file alias="private/DefaultListItemBackground.qml">src/controls/private/DefaultListItemBackground.qml</file>
        <file alias="private/EdgeShadow.qml">src/controls/private/EdgeShadow.qml</file>
<<<<<<< HEAD
        <file alias="private/PageActionPropertyGroup.qml">src/controls/private/PageActionPropertyGroup.qml</file>
        <file alias="private/PrivateActionToolButton.qml">src/controls/private/PrivateActionToolButton.qml</file>
        <file alias="private/RefreshableScrollView.qml">src/controls/private/RefreshableScrollView.qml</file>
        <file alias="private/SwipeItemEventFilter.qml">src/controls/private/SwipeItemEventFilter.qml</file>

        <!-- The "normal" Theme.qml isn't a singleton -->
        <file alias="Theme.qml">src/styles/org.kde.desktop/Theme.qml</file>
    </qresource>

    <qresource prefix="/org/kde/kirigami/templates">
        <file alias="qmldir">src/controls/templates/qmldir</file>
        <file alias="OverlaySheet.qml">src/controls/templates/OverlaySheet.qml</file>
        <file alias="FormLayout.qml">src/controls/templates/FormLayout.qml</file>
        <file alias="SwipeListItem.qml">src/controls/templates/SwipeListItem.qml</file>
        <file alias="AbstractListItem.qml">src/controls/templates/AbstractListItem.qml</file>
        <file alias="private/PassiveNotification.qml">src/controls/templates/private/PassiveNotification.qml</file>
        <file alias="private/BackButton.qml">src/controls/templates/private/BackButton.qml</file>
        <file alias="private/MenuIcon.qml">src/controls/templates/private/MenuIcon.qml</file>
        <file alias="private/ScrollView.qml">src/controls/templates/private/ScrollView.qml</file>
        <file alias="private/ForwardButton.qml">src/controls/templates/private/ForwardButton.qml</file>
        <file alias="private/ContextIcon.qml">src/controls/templates/private/ContextIcon.qml</file>
        <file alias="ApplicationHeader.qml">src/controls/templates/ApplicationHeader.qml</file>
        <file alias="AbstractApplicationHeader.qml">src/controls/templates/AbstractApplicationHeader.qml</file>
        <file alias="OverlayDrawer.qml">src/controls/templates/OverlayDrawer.qml</file>
    </qresource>
    <qresource prefix="/org/kde/kirigami/style">
        <file alias="Material/SwipeListItem.qml">src/styles/Material/SwipeListItem.qml</file>
        <file alias="Material/AbstractListItem.qml">src/styles/Material/AbstractListItem.qml</file>
        <file alias="Material/Label.qml">src/styles/Material/Label.qml</file>
        <file alias="Material/Theme.qml">src/styles/Material/Theme.qml</file>
        <file alias="org.kde.desktop.plasma/Units.qml">src/styles/org.kde.desktop.plasma/Units.qml</file>
        <file alias="org.kde.desktop/SwipeListItem.qml">src/styles/org.kde.desktop/SwipeListItem.qml</file>
        <file alias="org.kde.desktop/AbstractListItem.qml">src/styles/org.kde.desktop/AbstractListItem.qml</file>
        <file alias="org.kde.desktop/Units.qml">src/styles/org.kde.desktop/Units.qml</file>
        <file alias="org.kde.desktop/Theme.qml">src/styles/org.kde.desktop/Theme.qml</file>
        <file alias="org.kde.desktop/AbstractApplicationHeader.qml">src/styles/org.kde.desktop/AbstractApplicationHeader.qml</file>
        <file alias="org.kde.desktop/ApplicationWindow.qml">src/styles/org.kde.desktop/ApplicationWindow.qml</file>
        <file alias="org.kde.desktop/OverlayDrawer.qml">src/styles/org.kde.desktop/OverlayDrawer.qml</file>
        <file alias="Plasma/Icon.qml">src/styles/Plasma/Icon.qml</file>
        <file alias="Plasma/Units.qml">src/styles/Plasma/Units.qml</file>
        <file alias="Plasma/Theme.qml">src/styles/Plasma/Theme.qml</file>
=======
        <file alias="Separator.qml">src/controls/Separator.qml</file>
        <file alias="OverlayDrawer.qml">src/controls/OverlayDrawer.qml</file>
        <file alias="OverlaySheet.qml">src/controls/OverlaySheet.qml</file>
        <file alias="GlobalDrawer.qml">src/controls/GlobalDrawer.qml</file>
        <file alias="templates/AbstractListItem.qml">src/controls/templates/AbstractListItem.qml</file>
        <file alias="templates/private/MenuIcon.qml">src/controls/templates/private/MenuIcon.qml</file>
        <file alias="templates/private/PassiveNotification.qml">src/controls/templates/private/PassiveNotification.qml</file>
        <file alias="templates/private/ContextIcon.qml">src/controls/templates/private/ContextIcon.qml</file>
        <file alias="templates/private/ScrollView.qml">src/controls/templates/private/ScrollView.qml</file>
        <file alias="templates/private/BackButton.qml">src/controls/templates/private/BackButton.qml</file>
        <file alias="templates/private/ForwardButton.qml">src/controls/templates/private/ForwardButton.qml</file>
        <file alias="templates/OverlayDrawer.qml">src/controls/templates/OverlayDrawer.qml</file>
        <file alias="templates/OverlaySheet.qml">src/controls/templates/OverlaySheet.qml</file>
        <file alias="templates/SwipeListItem.qml">src/controls/templates/SwipeListItem.qml</file>
        <file alias="templates/ApplicationHeader.qml">src/controls/templates/ApplicationHeader.qml</file>
        <file alias="templates/AbstractApplicationHeader.qml">src/controls/templates/AbstractApplicationHeader.qml</file>
        <file alias="Units.qml">src/controls/Units.qml</file>
        <file alias="SwipeListItem.qml">src/controls/SwipeListItem.qml</file>
        <file alias="ApplicationWindow.qml">src/controls/ApplicationWindow.qml</file>
	<file alias="AbstractApplicationItem.qml">src/controls/AbstractApplicationItem.qml</file>
	<file alias="ApplicationItem.qml">src/controls/ApplicationItem.qml</file>
        <file alias="ApplicationHeader.qml">src/controls/ApplicationHeader.qml</file>
        <file alias="Heading.qml">src/controls/Heading.qml</file>
        <file alias="ScrollablePage.qml">src/controls/ScrollablePage.qml</file>
        <file alias="Icon.qml">src/controls/Icon.qml</file>
        <file alias="Label.qml">src/controls/Label.qml</file>
        <file alias="BasicListItem.qml">src/controls/BasicListItem.qml</file>
        <file alias="AbstractApplicationHeader.qml">src/controls/AbstractApplicationHeader.qml</file>
        <file alias="FormLayout.qml">src/controls/FormLayout.qml</file>
        <file alias="styles/Material/AbstractListItem.qml">src/styles/Material/AbstractListItem.qml</file>
        <file alias="styles/Material/Theme.qml">src/styles/Material/Theme.qml</file>
        <file alias="styles/Material/SwipeListItem.qml">src/styles/Material/SwipeListItem.qml</file>
        <file alias="styles/Material/Label.qml">src/styles/Material/Label.qml</file>
        <file alias="styles/org.kde.desktop/AbstractListItem.qml">src/styles/org.kde.desktop/AbstractListItem.qml</file>
        <file alias="styles/org.kde.desktop/Theme.qml">src/styles/org.kde.desktop/Theme.qml</file>
        <file alias="styles/org.kde.desktop/OverlayDrawer.qml">src/styles/org.kde.desktop/OverlayDrawer.qml</file>
        <file alias="styles/org.kde.desktop/Units.qml">src/styles/org.kde.desktop/Units.qml</file>
        <file alias="styles/org.kde.desktop/SwipeListItem.qml">src/styles/org.kde.desktop/SwipeListItem.qml</file>
        <file alias="styles/org.kde.desktop/ApplicationWindow.qml">src/styles/org.kde.desktop/ApplicationWindow.qml</file>
        <file alias="styles/org.kde.desktop/AbstractApplicationHeader.qml">src/styles/org.kde.desktop/AbstractApplicationHeader.qml</file>
>>>>>>> 7d617162
    </qresource>
</RCC>
<|MERGE_RESOLUTION|>--- conflicted
+++ resolved
@@ -1,94 +1,22 @@
 <RCC>
-<<<<<<< HEAD
-    <qresource prefix="/org/kde/kirigami">
-        <file alias="qmldir">src/qmldir</file>
-        <file alias="AbstractApplicationHeader.qml">src/controls/AbstractApplicationHeader.qml</file>
-        <file alias="AbstractApplicationItem.qml">src/controls/AbstractApplicationItem.qml</file>
-=======
     <qresource prefix="/org/kde/kirigami/">
->>>>>>> 7d617162
         <file alias="AbstractApplicationWindow.qml">src/controls/AbstractApplicationWindow.qml</file>
-        <file alias="AbstractItemViewHeader.qml">src/controls/AbstractItemViewHeader.qml</file>
-        <file alias="AbstractListItem.qml">src/controls/AbstractListItem.qml</file>
+        <file alias="ContextDrawer.qml">src/controls/ContextDrawer.qml</file>
         <file alias="Action.qml">src/controls/Action.qml</file>
-        <file alias="ApplicationHeader.qml">src/controls/ApplicationHeader.qml</file>
-        <file alias="ApplicationItem.qml">src/controls/ApplicationItem.qml</file>
-        <file alias="ApplicationWindow.qml">src/controls/ApplicationWindow.qml</file>
-        <file alias="BasicListItem.qml">src/controls/BasicListItem.qml</file>
-        <file alias="ContextDrawer.qml">src/controls/ContextDrawer.qml</file>
-        <file alias="FormLayout.qml">src/controls/FormLayout.qml</file>
-        <file alias="GlobalDrawer.qml">src/controls/GlobalDrawer.qml</file>
-        <file alias="Heading.qml">src/controls/Heading.qml</file>
-        <file alias="Icon.qml">src/controls/Icon.qml</file>
-        <file alias="ItemViewHeader.qml">src/controls/ItemViewHeader.qml</file>
-        <file alias="Label.qml">src/controls/Label.qml</file>
-        <file alias="OverlayDrawer.qml">src/controls/OverlayDrawer.qml</file>
-        <file alias="OverlaySheet.qml">src/controls/OverlaySheet.qml</file>
         <file alias="Page.qml">src/controls/Page.qml</file>
         <file alias="PageRow.qml">src/controls/PageRow.qml</file>
-        <file alias="ScrollablePage.qml">src/controls/ScrollablePage.qml</file>
-        <file alias="Separator.qml">src/controls/Separator.qml</file>
-        <file alias="SwipeListItem.qml">src/controls/SwipeListItem.qml</file>
+        <file alias="AbstractListItem.qml">src/controls/AbstractListItem.qml</file>
+        <file alias="Theme.qml">src/controls/Theme.qml</file>
         <file alias="ToolBarApplicationHeader.qml">src/controls/ToolBarApplicationHeader.qml</file>
-<<<<<<< HEAD
-        <file alias="Units.qml">src/controls/Units.qml</file>
-        <file alias="plugins.qmltypes">src/controls/plugins.qmltypes</file>
-=======
         <file alias="private/PrivateActionToolButton.qml">src/controls/private/PrivateActionToolButton.qml</file>
         <file alias="private/RefreshableScrollView.qml">src/controls/private/RefreshableScrollView.qml</file>
         <file alias="private/SwipeItemEventFilter.qml">src/controls/private/SwipeItemEventFilter.qml</file>
         <file alias="private/PageActionPropertyGroup.qml">src/controls/private/PageActionPropertyGroup.qml</file>
         <file alias="private/ActionIconGroup.qml">src/controls/private/ActionIconGroup.qml</file>
         <file alias="private/CornerShadow.qml">src/controls/private/CornerShadow.qml</file>
->>>>>>> 7d617162
         <file alias="private/ActionButton.qml">src/controls/private/ActionButton.qml</file>
-        <file alias="private/ActionIconGroup.qml">src/controls/private/ActionIconGroup.qml</file>
-        <file alias="private/CornerShadow.qml">src/controls/private/CornerShadow.qml</file>
         <file alias="private/DefaultListItemBackground.qml">src/controls/private/DefaultListItemBackground.qml</file>
         <file alias="private/EdgeShadow.qml">src/controls/private/EdgeShadow.qml</file>
-<<<<<<< HEAD
-        <file alias="private/PageActionPropertyGroup.qml">src/controls/private/PageActionPropertyGroup.qml</file>
-        <file alias="private/PrivateActionToolButton.qml">src/controls/private/PrivateActionToolButton.qml</file>
-        <file alias="private/RefreshableScrollView.qml">src/controls/private/RefreshableScrollView.qml</file>
-        <file alias="private/SwipeItemEventFilter.qml">src/controls/private/SwipeItemEventFilter.qml</file>
-
-        <!-- The "normal" Theme.qml isn't a singleton -->
-        <file alias="Theme.qml">src/styles/org.kde.desktop/Theme.qml</file>
-    </qresource>
-
-    <qresource prefix="/org/kde/kirigami/templates">
-        <file alias="qmldir">src/controls/templates/qmldir</file>
-        <file alias="OverlaySheet.qml">src/controls/templates/OverlaySheet.qml</file>
-        <file alias="FormLayout.qml">src/controls/templates/FormLayout.qml</file>
-        <file alias="SwipeListItem.qml">src/controls/templates/SwipeListItem.qml</file>
-        <file alias="AbstractListItem.qml">src/controls/templates/AbstractListItem.qml</file>
-        <file alias="private/PassiveNotification.qml">src/controls/templates/private/PassiveNotification.qml</file>
-        <file alias="private/BackButton.qml">src/controls/templates/private/BackButton.qml</file>
-        <file alias="private/MenuIcon.qml">src/controls/templates/private/MenuIcon.qml</file>
-        <file alias="private/ScrollView.qml">src/controls/templates/private/ScrollView.qml</file>
-        <file alias="private/ForwardButton.qml">src/controls/templates/private/ForwardButton.qml</file>
-        <file alias="private/ContextIcon.qml">src/controls/templates/private/ContextIcon.qml</file>
-        <file alias="ApplicationHeader.qml">src/controls/templates/ApplicationHeader.qml</file>
-        <file alias="AbstractApplicationHeader.qml">src/controls/templates/AbstractApplicationHeader.qml</file>
-        <file alias="OverlayDrawer.qml">src/controls/templates/OverlayDrawer.qml</file>
-    </qresource>
-    <qresource prefix="/org/kde/kirigami/style">
-        <file alias="Material/SwipeListItem.qml">src/styles/Material/SwipeListItem.qml</file>
-        <file alias="Material/AbstractListItem.qml">src/styles/Material/AbstractListItem.qml</file>
-        <file alias="Material/Label.qml">src/styles/Material/Label.qml</file>
-        <file alias="Material/Theme.qml">src/styles/Material/Theme.qml</file>
-        <file alias="org.kde.desktop.plasma/Units.qml">src/styles/org.kde.desktop.plasma/Units.qml</file>
-        <file alias="org.kde.desktop/SwipeListItem.qml">src/styles/org.kde.desktop/SwipeListItem.qml</file>
-        <file alias="org.kde.desktop/AbstractListItem.qml">src/styles/org.kde.desktop/AbstractListItem.qml</file>
-        <file alias="org.kde.desktop/Units.qml">src/styles/org.kde.desktop/Units.qml</file>
-        <file alias="org.kde.desktop/Theme.qml">src/styles/org.kde.desktop/Theme.qml</file>
-        <file alias="org.kde.desktop/AbstractApplicationHeader.qml">src/styles/org.kde.desktop/AbstractApplicationHeader.qml</file>
-        <file alias="org.kde.desktop/ApplicationWindow.qml">src/styles/org.kde.desktop/ApplicationWindow.qml</file>
-        <file alias="org.kde.desktop/OverlayDrawer.qml">src/styles/org.kde.desktop/OverlayDrawer.qml</file>
-        <file alias="Plasma/Icon.qml">src/styles/Plasma/Icon.qml</file>
-        <file alias="Plasma/Units.qml">src/styles/Plasma/Units.qml</file>
-        <file alias="Plasma/Theme.qml">src/styles/Plasma/Theme.qml</file>
-=======
         <file alias="Separator.qml">src/controls/Separator.qml</file>
         <file alias="OverlayDrawer.qml">src/controls/OverlayDrawer.qml</file>
         <file alias="OverlaySheet.qml">src/controls/OverlaySheet.qml</file>
@@ -129,6 +57,5 @@
         <file alias="styles/org.kde.desktop/SwipeListItem.qml">src/styles/org.kde.desktop/SwipeListItem.qml</file>
         <file alias="styles/org.kde.desktop/ApplicationWindow.qml">src/styles/org.kde.desktop/ApplicationWindow.qml</file>
         <file alias="styles/org.kde.desktop/AbstractApplicationHeader.qml">src/styles/org.kde.desktop/AbstractApplicationHeader.qml</file>
->>>>>>> 7d617162
     </qresource>
-</RCC>
+</RCC>