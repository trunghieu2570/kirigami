--- conflicted
+++ resolved
@@ -179,12 +179,9 @@
     qmlRegisterType(componentUrl(QStringLiteral("UrlButton.qml")), uri, 2, 6, "UrlButton");
 
     //2.7
-<<<<<<< HEAD
     qmlRegisterType<ColumnView>(uri, 2, 7, "ColumnView");
-=======
     qmlRegisterType(componentUrl(QStringLiteral("ActionTextField.qml")), uri, 2, 7, "ActionTextField");
 
->>>>>>> 938b79be
     qmlProtectModule(uri, 2);
 }
 
