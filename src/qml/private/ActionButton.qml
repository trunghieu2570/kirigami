--- conflicted
+++ resolved
@@ -178,29 +178,9 @@
                     return;
                 }
 
-<<<<<<< HEAD
-            Rectangle {
-                id: buttonGraphics
-                radius: width/2
-                anchors.centerIn: parent
-                height: parent.height - Units.smallSpacing*2
-                width: height
-                visible: button.action
-                readonly property bool pressed: button.action && ((mouseArea.buttonPressedUnderMouse && mouseArea.pressed) || button.action.checked)
-                color: pressed ? Theme.highlightColor : Theme.backgroundColor
-                Icon {
-                    id: icon
-                    source: button.action && button.action.iconName ? button.action.iconName : ""
-                    selected: buttonGraphics.pressed
-                    anchors {
-                        fill: parent
-                        margins: Units.smallSpacing
-                    }
-=======
                 //if an action has been assigned, show a message like a tooltip
                 if (action && action.text) {
                     showPassiveNotification(action.text);
->>>>>>> 99a3195a
                 }
             }
             Connections {
@@ -219,12 +199,6 @@
                     }
                 }
             }
-<<<<<<< HEAD
-            //left button
-            Rectangle {
-                id: leftButtonGraphics
-                z: -1
-=======
 
             NumberAnimation {
                 id: showAnimation
@@ -235,22 +209,9 @@
             }
             Item {
                 id: background
->>>>>>> 99a3195a
                 anchors {
                     fill: parent
                 }
-<<<<<<< HEAD
-                radius: Units.smallSpacing
-                height: buttonGraphics.height * 0.7
-                width: height + Units.iconSizes.smallMedium
-                visible: button.leftAction
-                readonly property bool pressed: button.leftAction && ((button.leftAction && mouseArea.leftButtonPressedUnderMouse && mouseArea.pressed) || button.leftAction.checked)
-                color: pressed ? Theme.highlightColor : Theme.backgroundColor
-                Icon {
-                    source: button.leftAction && button.leftAction.iconName ? button.leftAction.iconName : ""
-                    width: height
-                    selected: leftButtonGraphics.pressed
-=======
 
                 Rectangle {
                     id: buttonGraphics
@@ -259,10 +220,13 @@
                     height: parent.height - Units.smallSpacing*2
                     width: height
                     visible: root.action
-                    color: root.action && ((mouseArea.buttonPressedUnderMouse && mouseArea.pressed) || root.action.checked) ? Theme.highlightColor : Theme.backgroundColor
+                    readonly property bool pressed: root.action && ((mouseArea.buttonPressedUnderMouse && mouseArea.pressed) || root.action.checked)
+                    color: pressed ? Theme.highlightColor : Theme.backgroundColor
+
                     Icon {
                         id: icon
                         source: root.action && root.action.iconName ? root.action.iconName : ""
+                        selected: buttonGraphics.pressed
                         anchors {
                             fill: parent
                             margins: Units.smallSpacing
@@ -283,8 +247,8 @@
                 }
                 //left button
                 Rectangle {
+                    id: leftButtonGraphics
                     z: -1
->>>>>>> 99a3195a
                     anchors {
                         left: parent.left
                         verticalCenter: parent.verticalCenter
@@ -293,10 +257,13 @@
                     height: buttonGraphics.height * 0.7
                     width: height + (root.action ? Units.iconSizes.smallMedium : 0)
                     visible: root.leftAction
-                    color: root.leftAction && ((root.leftAction && mouseArea.leftButtonPressedUnderMouse && mouseArea.pressed) || root.leftAction.checked) ? Theme.highlightColor : Theme.backgroundColor
+
+                    readonly property bool pressed: root.leftAction && ((mouseArea.leftButtonPressedUnderMouse && mouseArea.pressed) || root.leftAction.checked)
+                    color: pressed ? Theme.highlightColor : Theme.backgroundColor
                     Icon {
                         source: root.leftAction && root.leftAction.iconName ? root.leftAction.iconName : ""
                         width: height
+                        selected: leftButtonGraphics.pressed
                         anchors {
                             left: parent.left
                             top: parent.top
@@ -305,31 +272,10 @@
                         }
                     }
                 }
-<<<<<<< HEAD
-            }
-            //right button
-            Rectangle {
-                id: rightButtonGraphics
-                z: -1
-                anchors {
-                    left: parent.horizontalCenter
-                    verticalCenter: parent.verticalCenter
-                }
-                radius: Units.smallSpacing
-                height: buttonGraphics.height * 0.7
-                width: height + Units.iconSizes.smallMedium
-                visible: button.rightAction
-                readonly property bool pressed: button.rightAction && ((mouseArea.rightButtonPressedUnderMouse && mouseArea.pressed) || button.rightAction.checked)
-                color: pressed ? Theme.highlightColor : Theme.backgroundColor
-                Icon {
-                    source: button.rightAction && button.rightAction.iconName ? button.rightAction.iconName : ""
-                    width: height
-                    selected: rightButtonGraphics.pressed
-=======
                 //right button
                 Rectangle {
+                    id: rightButtonGraphics
                     z: -1
->>>>>>> 99a3195a
                     anchors {
                         right: parent.right
                         verticalCenter: parent.verticalCenter
@@ -338,10 +284,12 @@
                     height: buttonGraphics.height * 0.7
                     width: height + (root.action ? Units.iconSizes.smallMedium : 0)
                     visible: root.rightAction
-                    color: root.rightAction && ((mouseArea.rightButtonPressedUnderMouse && mouseArea.pressed) || root.rightAction.checked) ? Theme.highlightColor : Theme.backgroundColor
+                    readonly property bool pressed: root.rightAction && ((mouseArea.rightButtonPressedUnderMouse && mouseArea.pressed) || root.rightAction.checked)
+                    color: pressed ? Theme.highlightColor : Theme.backgroundColor
                     Icon {
                         source: root.rightAction && root.rightAction.iconName ? root.rightAction.iconName : ""
                         width: height
+                        selected: rightButtonGraphics.pressed
                         anchors {
                             right: parent.right
                             top: parent.top
